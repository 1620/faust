--- conflicted
+++ resolved
@@ -236,15 +236,11 @@
         return await self._start_one(None, active_partitions)
 
     async def on_start(self) -> None:
-<<<<<<< HEAD
         agent = self.agent
-        self.supervisor = agent.supervisor_strategy(
-=======
-        SupervisorStrategy = self.agent.supervisor_strategy
+        SupervisorStrategy = agent.supervisor_strategy
         if SupervisorStrategy is None:
             SupervisorStrategy = self.agent.app.conf.agent_supervisor
         self.supervisor = SupervisorStrategy(
->>>>>>> 95b3dbf3
             max_restarts=100.0,
             over=1.0,
             replacement=self._replace_actor,
@@ -344,7 +340,6 @@
         self.help = help
         self._sinks = list(sink) if sink is not None else []
         self._on_error: AgentErrorHandler = on_error
-<<<<<<< HEAD
         self.supervisor_strategy = supervisor_strategy or SUPERVISOR_STRATEGY
         self._actors = WeakSet()
         self._actor_by_partition = WeakValueDictionary()
@@ -407,11 +402,6 @@
     async def on_shared_partitions_assigned(self, assigned: Set[TP]) -> None:
         ...
 
-=======
-        self.supervisor_strategy = supervisor_strategy
-        ServiceProxy.__init__(self)
-
->>>>>>> 95b3dbf3
     def info(self) -> Mapping:
         return {
             'app': self.app,
@@ -506,7 +496,6 @@
         if sink not in self._sinks:
             self._sinks.append(sink)
 
-<<<<<<< HEAD
     def stream(self, active_partitions: Set[TP] = None,
                **kwargs: Any) -> StreamT:
         channel = self.channel_iterator
@@ -521,12 +510,7 @@
             loop=self.loop,
             active_partitions=active_partitions,
             **kwargs)
-        s.add_processor(self._process_reply)
-=======
-    def stream(self, **kwargs: Any) -> StreamT:
-        s = self.app.stream(self.channel_iterator, loop=self.loop, **kwargs)
         s.add_processor(self._maybe_unwrap_reply_request)
->>>>>>> 95b3dbf3
         return s
 
     def _maybe_unwrap_reply_request(self, event: Any) -> Any:
