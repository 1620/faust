--- conflicted
+++ resolved
@@ -377,12 +377,8 @@
             loop=self.loop,
             bootstrap_servers=server_list(
                 transport.url, transport.default_port),
-<<<<<<< HEAD
             client_id=transport.app.conf.broker_client_id,
-=======
-            client_id=transport.app.client_id,
             acks='all',
->>>>>>> ddf30b07
         )
 
     async def on_restart(self) -> None:
